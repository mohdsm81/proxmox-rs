--- conflicted
+++ resolved
@@ -1,15 +1,16 @@
-rust-proxmox (0.1.5-1) unstable; urgency=medium
+rust-proxmox (0.1.6-1) unstable; urgency=medium
 
-<<<<<<< HEAD
   * merge tools, sys and api crate into the proxmox main crate to reduce
     the dependency management burden
 
- -- Proxmox Support Team <support@proxmox.com>  Tue, 21 Jan 2020 12:13:18 +0100
-=======
-  *  proxmox-api: bump to 0.1.3
+ -- Proxmox Support Team <support@proxmox.com>  Tue, 21 Jan 2020 12:19:32 +0100
+
+rust-proxmox (0.1.5-1) unstable; urgency=medium
+
+  * src/cli/command.rs: avoid creating a tokio runtime by making
+    run_cli_command async
 
  -- Proxmox Support Team <support@proxmox.com>  Tue, 21 Jan 2020 11:18:29 +0100
->>>>>>> 89a1cac2
 
 rust-proxmox (0.1.4-1) unstable; urgency=medium
 
